#include <stdexcept>
#include "estimator.h"
#include "spdlog/spdlog.h"

namespace dpgbdt
{
    Estimator::Estimator()
    {
        this->params = std::shared_ptr<ModelParams>(new ModelParams());
        this->params->rng = std::mt19937(std::random_device{}());
        this->params->training_variant = "dp_argmax_scoring";
        this->params->privacy_budget = 1.0;
        this->params->ensemble_rejector_budget_split = 0.9;
        this->params->tree_rejector = std::shared_ptr<tree_rejection::DPrMSERejector>(new tree_rejection::DPrMSERejector(5, 100.0, 2.0, this->params->rng));
        this->params->tree_scorer = std::shared_ptr<tree_rejection::DPrMSEScorer>(new tree_rejection::DPrMSEScorer(100.0, 2.0, this->params->rng));
        this->params->dp_argmax_privacy_budget = 0.1;
        this->params->stopping_prob = 0.05;
        this->params->learning_rate = 0.1;
        this->params->n_trees_to_accept = 5;
        this->params->max_depth = 6;
        this->params->min_samples_split = 2;
        this->params->l2_threshold = 1.0;
        this->params->l2_lambda = 0.1;
        this->params->balance_partition = true;
        this->params->gradient_filtering = true;
        this->params->leaf_clipping = true;
        this->params->use_decay = false;
        this->params->task = std::shared_ptr<Task>(new Regression());
        /* TODO */
        this->params->grid_lower_bounds = {0.0, 0.0, 0.0, 0.0, 0.0, 0.0, 0.0, 0.0};
        this->params->grid_upper_bounds = {0.0, 1.0, 1.0, 1.5, 3.0, 2.0, 1.0, 1.5};
        this->params->grid_step_sizes = {1.0, 0.01, 0.01, 0.01, 0.01, 0.01, 0.01, 0.01};
<<<<<<< HEAD
        this->verbosity = "warning";
=======
>>>>>>> 677e2def
    }

    Estimator::Estimator(
        std::mt19937 const &rng,
        double privacy_budget,
        double ensemble_rejector_budget_split,
        std::string training_variant,
        std::shared_ptr<tree_rejection::TreeRejector> tree_rejector,
        std::shared_ptr<tree_rejection::TreeScorer> tree_scorer,
        double dp_argmax_privacy_budget,
        double dp_argmax_stopping_prob,
        double learning_rate,
        int n_trees_to_accept,
        int max_depth,
        int min_samples_split,
        double l2_threshold,
        double l2_lambda,
        bool balance_partition,
        bool gradient_filtering,
        bool leaf_clipping,
        bool use_decay,
        std::string verbosity)
    {
        this->params = std::shared_ptr<ModelParams>(new ModelParams());
        this->params->rng = rng;
        this->params->privacy_budget = privacy_budget;
        this->params->ensemble_rejector_budget_split = ensemble_rejector_budget_split;
        this->params->training_variant = training_variant;
        this->params->tree_rejector = tree_rejector;
        this->params->tree_scorer = tree_scorer;
        this->params->dp_argmax_privacy_budget = dp_argmax_privacy_budget;
        this->params->stopping_prob = dp_argmax_stopping_prob;
        this->params->learning_rate = learning_rate;
        this->params->n_trees_to_accept = n_trees_to_accept;
        this->params->max_depth = max_depth;
        this->params->min_samples_split = min_samples_split;
        this->params->l2_threshold = l2_threshold;
        this->params->l2_lambda = l2_lambda;
        this->params->balance_partition = balance_partition;
        this->params->gradient_filtering = gradient_filtering;
        this->params->leaf_clipping = leaf_clipping;
        this->params->use_decay = use_decay;
        this->params->task = std::shared_ptr<Task>(new Regression());
        /* TODO */
        this->params->grid_lower_bounds = {0.0, 0.0, 0.0, 0.0, 0.0, 0.0, 0.0, 0.0};
        this->params->grid_upper_bounds = {0.0, 1.0, 1.0, 1.5, 3.0, 2.0, 1.0, 1.5};
        this->params->grid_step_sizes = {1.0, 0.01, 0.01, 0.01, 0.01, 0.01, 0.01, 0.01};
        this->params->cat_values = {{0.0, 1.0, 2.0}, {}, {}, {}, {}, {}, {}, {}, {}};
<<<<<<< HEAD
        this->verbosity = verbosity;
=======
>>>>>>> 677e2def
    }

    Estimator &Estimator::fit(const std::vector<std::vector<double>> &X,
                              const std::vector<double> &y,
                              const std::vector<int> &cat_idx,
                              const std::vector<int> &num_idx)
    {
        /* This might lead to problems, since DPEnsemble takes (?) ownership of
         * passed ModelParams (but does not use shared_pointers instead of raw
         * pointers). */
        if (this->verbosity == "debug")
        {
            spdlog::set_level(spdlog::level::debug);
        }
        else if (this->verbosity == "info")
        {
            spdlog::set_level(spdlog::level::info);
        }
        else if (this->verbosity == "warning")
        {
            spdlog::set_level(spdlog::level::warn);
        }
        else if (this->verbosity == "error")
        {
            spdlog::set_level(spdlog::level::err);
        }
        else if (this->verbosity == "off")
        {
            spdlog::set_level(spdlog::level::off);
        }
        else
        {
            throw std::runtime_error("Unknown verbosity level.");
        }
        this->ensemble = std::shared_ptr<DPEnsemble>(new DPEnsemble(this->params.get()));
        this->params->cat_idx = cat_idx;
        this->params->num_idx = num_idx;
        DataSet dataset = DataSet(X, y);
        this->ensemble->train(dataset);
        return *this;
    }

    std::vector<double> Estimator::predict(std::vector<std::vector<double>> X)
    {
        if (this->ensemble)
        {
            return this->ensemble->predict(X);
        }
        else
        {
            throw std::runtime_error("Estimator is not fitted.");
        }
    }
}<|MERGE_RESOLUTION|>--- conflicted
+++ resolved
@@ -30,10 +30,7 @@
         this->params->grid_lower_bounds = {0.0, 0.0, 0.0, 0.0, 0.0, 0.0, 0.0, 0.0};
         this->params->grid_upper_bounds = {0.0, 1.0, 1.0, 1.5, 3.0, 2.0, 1.0, 1.5};
         this->params->grid_step_sizes = {1.0, 0.01, 0.01, 0.01, 0.01, 0.01, 0.01, 0.01};
-<<<<<<< HEAD
         this->verbosity = "warning";
-=======
->>>>>>> 677e2def
     }
 
     Estimator::Estimator(
@@ -82,10 +79,7 @@
         this->params->grid_upper_bounds = {0.0, 1.0, 1.0, 1.5, 3.0, 2.0, 1.0, 1.5};
         this->params->grid_step_sizes = {1.0, 0.01, 0.01, 0.01, 0.01, 0.01, 0.01, 0.01};
         this->params->cat_values = {{0.0, 1.0, 2.0}, {}, {}, {}, {}, {}, {}, {}, {}};
-<<<<<<< HEAD
         this->verbosity = verbosity;
-=======
->>>>>>> 677e2def
     }
 
     Estimator &Estimator::fit(const std::vector<std::vector<double>> &X,
@@ -139,4 +133,7 @@
             throw std::runtime_error("Estimator is not fitted.");
         }
     }
+}
+throw std::runtime_error("Estimator is not fitted.");
+}
 }